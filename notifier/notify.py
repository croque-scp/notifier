import logging
import time
from smtplib import SMTPAuthenticationError
from typing import Iterable, List, Tuple, cast

from notifier.config.remote import get_global_config
from notifier.config.user import get_user_config
from notifier.database.drivers.base import BaseDatabaseDriver
from notifier.deletions import (
    clear_deleted_posts,
    delete_prepared_invalid_user_pages,
    rename_invalid_user_config_pages,
)
from notifier.digest import Digester
from notifier.dumps import upload_log_dump_to_s3
from notifier.emailer import Emailer
from notifier.newposts import get_new_posts
from notifier.overrides import apply_overrides
from notifier.timing import channel_is_now, channel_will_be_next
from notifier.types import (
    AuthConfig,
    CachedUserConfig,
    EmailAddresses,
    LocalConfig,
    NewPostsInfo,
    PostInfo,
)
from notifier.wikiconnection import Connection, RestrictedInbox

logger = logging.getLogger(__name__)

# Notification channels with frequency names mapping to the crontab of that
# frequency.
notification_channels = {
    "test": "x x x x x",  # pycron accepts this value but it never passes
    "monthly": "0 15 1 * *",
    "weekly": "0 14 * * 0",
    "daily": "0 13 * * *",
    "8hourly": "0 4,12,20 * * *",
    "hourly": "0 * * * *",
}


def pick_channels_to_notify(force_channels: List[str] = None) -> List[str]:
    """Choose a set of channels to notify.

    :param force_channels: A list of channels to activate; or None, in
    which case a set of channels will be picked based on the current time,
    with the expectation that this function is called in the first minute
    of the hour.
    """
    logger.info("Checking active channels...")
    if force_channels is None or len(force_channels) == 0:
        channels = [
            frequency
            for frequency, crontab in notification_channels.items()
            if channel_is_now(crontab)
        ]
        logger.info(
            "Activating channels based on current timestamp %s",
            {"count": len(channels), "channels": channels},
        )
    else:
        channels = [
            c for c in force_channels if c in notification_channels.keys()
        ]
        logger.info(
            "Activating channels chosen manually %s",
            {"count": len(channels), "channels": channels},
        )
    return channels


def notify(
    *,
    config: LocalConfig,
    auth: AuthConfig,
    active_channels: List[str],
    database: BaseDatabaseDriver,
    limit_wikis: List[str] = None,
    force_initial_search_timestamp: int = None,
    dry_run=False,
):
    """Main task executor. Should be called as often as the most frequent
    notification digest.

    Performs actions that must be run for every set of notifications (i.e.
    getting data for new posts) and then triggers the relevant notification
    schedules.
    """
    # If there are no active channels, which shouldn't happen, there is
    # nothing to do
    if len(active_channels) == 0:
        logger.warning("No active channels; aborting")
        return

    connection = Connection(
        config, database.get_supported_wikis(), dry_run=dry_run
    )

    if dry_run:
        logger.info("Dry run: skipping remote config acquisition")
    else:
        logger.info("Getting remote config...")
        get_global_config(config, database, connection)
        logger.info("Getting user config...")
        get_user_config(config, database, connection)

        # Refresh the connection to add any newly-configured wikis
        connection = Connection(config, database.get_supported_wikis())

    if dry_run:
        logger.info("Dry run: skipping new post acquisition")
    else:
        logger.info("Getting new posts...")
        get_new_posts(database, connection, limit_wikis)

    # Record the 'current' timestamp immediately after downloading posts
    current_timestamp = int(time.time())
    # Get the password from keyring for login
    wikidot_password = auth["wikidot_password"]

    if dry_run:
        logger.info("Dry run: skipping Wikidot login")
    else:
        connection.login(config["wikidot_username"], wikidot_password)

    logger.info("Notifying...")
    notify_active_channels(
        active_channels,
        current_timestamp=current_timestamp,
        config=config,
        auth=auth,
        database=database,
        connection=connection,
        force_initial_search_timestamp=force_initial_search_timestamp,
        dry_run=dry_run,
    )

<<<<<<< HEAD
    logger.info("Uploading log dumps...")
    upload_log_dump_to_s3(config, database)

    # Perform time-insensitive maintenance
=======
    if dry_run:
        logger.info("Dry run: skipping cleanup")
        return

    # Notifications have been sent, so perform time-insensitive maintenance
>>>>>>> e68be114
    logger.info("Cleaning up...")

    for frequency in ["weekly", "monthly"]:
        if channel_will_be_next(notification_channels[frequency]):
            logger.info(
                "Checking for deleted posts %s", {"for channel": frequency}
            )
            clear_deleted_posts(frequency, database, connection)

    logger.info("Purging invalid user config pages")
    delete_prepared_invalid_user_pages(config, connection)
    rename_invalid_user_config_pages(config, connection)


def notify_active_channels(
    active_channels: Iterable[str],
    *,
    current_timestamp: int,
    config: LocalConfig,
    auth: AuthConfig,
    database: BaseDatabaseDriver,
    connection: Connection,
    force_initial_search_timestamp: int = None,
    dry_run=False,
):
    """Prepare and send notifications to all activated channels."""
    digester = Digester(config["path"]["lang"])
    emailer = Emailer(
        config["gmail_username"], auth["gmail_password"], dry_run=dry_run
    )
    for channel in active_channels:
        # Should this be asynchronous + parallel?
        notify_channel(
            channel,
            current_timestamp=current_timestamp,
            force_initial_search_timestamp=force_initial_search_timestamp,
            config=config,
            database=database,
            connection=connection,
            digester=digester,
            emailer=emailer,
            dry_run=dry_run,
        )


def notify_channel(
    channel: str,
    *,
    current_timestamp: int,
    force_initial_search_timestamp: int = None,
    config: LocalConfig,
    database: BaseDatabaseDriver,
    connection: Connection,
    digester: Digester,
    emailer: Emailer,
    dry_run=False,
):
    """Compiles and sends notifications for all users in a given channel."""
    logger.info("Activating channel %s", {"channel": channel})
    channel_start_timestamp = int(time.time())
    # Get config sans subscriptions for users who would be notified
    user_configs = database.get_user_configs(channel)
    logger.debug(
        "Found users for channel %s",
        {"user_count": len(user_configs), "channel": channel},
    )
    # Filter the users only to those with notifications waiting
    logger.debug("Filtering users without notifications waiting...")
    user_count_pre_filter = len(user_configs)
    notifiable_user_ids = database.get_notifiable_users(channel)
    user_configs = [
        user for user in user_configs if user["user_id"] in notifiable_user_ids
    ]
    logger.debug(
        "Filtered users without notifications waiting %s",
        {
            "from_count": user_count_pre_filter,
            "to_count": len(user_configs),
            "removed_count": user_count_pre_filter - len(user_configs),
            "users_with_waiting_notifs_count": len(notifiable_user_ids),
        },
    )
    # Notify each user on this frequency channel
    notified_users = 0
    notified_posts = 0
    notified_threads = 0
    addresses: EmailAddresses = {}
    for user in user_configs:
        try:
            sent, post_count, thread_count = notify_user(
                user,
                channel=channel,
                current_timestamp=current_timestamp,
                force_initial_search_timestamp=force_initial_search_timestamp,
                config=config,
                database=database,
                connection=connection,
                digester=digester,
                emailer=emailer,
                addresses=addresses,
                dry_run=dry_run,
            )
            if sent:
                notified_users += 1
                notified_posts += post_count
                notified_threads += thread_count
        except SMTPAuthenticationError as error:
            logger.error(
                "Failed to notify user via email %s",
                {
                    "reason": "Gmail authentication failed",
                    "for user": user["username"],
                    "in channel": channel,
                },
                exc_info=error,
            )
            continue
        except Exception as error:
            logger.error(
                "Failed to notify user %s",
                {
                    "reason": "unknown",
                    "for user": user["username"],
                    "in channel": channel,
                    "user_config": user,
                },
                exc_info=error,
            )
            continue

    database.store_channel_log_dump(
        {
            "channel": channel,
            "start_timestamp": channel_start_timestamp,
            "end_timestamp": int(time.time()),
            "user_count": len(user_configs),
            "notified_user_count": notified_users,
            "notified_post_count": notified_posts,
            "notified_thread_count": notified_threads,
        }
    )
    logger.info(
        "Finished notifying channel %s",
        {"channel": channel, "users_notified_count": notified_users},
    )


def notify_user(
    user: CachedUserConfig,
    *,
    channel: str,
    current_timestamp: int,
    force_initial_search_timestamp: int = None,
    config: LocalConfig,
    database: BaseDatabaseDriver,
    connection: Connection,
    digester: Digester,
    emailer: Emailer,
    addresses: EmailAddresses,
<<<<<<< HEAD
) -> Tuple[bool, int, int]:
=======
    dry_run=False,
) -> int:
>>>>>>> e68be114
    """Compiles and sends a notification for a single user.

    Returns a tuple containing the following: a boolean indicating whether
    the notification was successful, the number of posts notified about,
    and the number of threads notified about. The latter values will be 0
    in the case that the notification was not successful, even if there
    were posts to notify about (e.g. if the user has an invalid config).

    :param addresses: A dict of email addresses to use for sending emails
    to. Should be set to an empty dict initially; if this is the case, this
    function will populate it from the notifier's Wikidot account. This
    object must not be reassigned, only mutated.
    """
    logger.debug(
        "Making digest for user %s",
        {
            **user,
            "manual_subs": len(user["manual_subs"]),
            "auto_subs": len(user["auto_subs"]),
        },
    )
    # Get new posts for this user
    posts = database.get_new_posts_for_user(
        user["user_id"],
        (
            (user["last_notified_timestamp"] + 1)
            if force_initial_search_timestamp is None
            else force_initial_search_timestamp,
            current_timestamp,
        ),
    )
    apply_overrides(
        posts, database.get_global_overrides(), user["manual_subs"]
    )
    post_count = len(posts["thread_posts"]) + len(posts["post_replies"])
    logger.debug(
        "Found posts for notification %s",
        {
            "username": user["username"],
            "post_count": post_count,
            "channel": channel,
        },
    )
    if post_count == 0:
        # Nothing to notify this user about
        logger.debug(
            "Skipping notification %s",
            {
                "for user": user["username"],
                "in channel": channel,
                "reason": "no posts",
            },
        )
        return False, 0, 0

    # Extract the 'last notification time' that will be recorded -
    # it is the timestamp of the most recent post this user is
    # being notified about
    last_notified_timestamp = max(
        post["posted_timestamp"]
        for post in (
            posts["thread_posts"] + cast(List[PostInfo], posts["post_replies"])
        )
    )

    # Compile the digest
    subject, body = digester.for_user(user, posts)

    if dry_run:
        logger.info(
            "Dry run: not sending or recording notification %s",
            {"for_user": user["username"]},
        )
        # Still return true to indicate that the user would have been notified
        return True

    # Send the digests via PM to PM-subscribed users
    pm_inform_tag = "restricted-inbox"
    if user["delivery"] == "pm":
        logger.debug(
            "Sending notification %s",
            {"to user": user["username"], "via": "pm", "channel": channel},
        )
        try:
            connection.send_message(user["user_id"], subject, body)
        except RestrictedInbox:
            # If the inbox is restricted, inform the user
            logger.debug(
                "Aborting notification %s",
                {
                    "for user": user["username"],
                    "in channel": channel,
                    "reason": "restricted Wikidot inbox",
                },
            )
            if pm_inform_tag not in user["tags"]:
                connection.set_tags(
                    config["config_wiki"],
                    ":".join(
                        [config["user_config_category"], str(user["user_id"])]
                    ),
                    " ".join([user["tags"], pm_inform_tag]),
                )
            return False, 0, 0

    # Send the digests via email to email-subscribed users
    if user["delivery"] == "email":
        if addresses == {}:
            # Only get the contacts when there is actually a user who
            # needs to be emailed
            logger.info("Retrieving email contacts")
            addresses.update(connection.get_contacts())
            logger.debug(
                "Retrieved email contacts %s",
                {"address_count": len(addresses)},
            )
        else:
            logger.debug("Using cached email contacts")

        email_inform_tag = "not-a-back-contact"
        try:
            address = addresses[user["username"]]
        except KeyError:
            # This user requested to be notified via email but
            # hasn't added the notification account as a contact,
            # meaning their email address is unknown
            logger.debug(
                "Aborting notification %s",
                {
                    "for user": user["username"],
                    "in channel": channel,
                    "reason": "not a back-contact",
                },
            )
            # They'll have to fix this themselves - inform them
            if email_inform_tag not in user["tags"]:
                connection.set_tags(
                    config["config_wiki"],
                    ":".join(
                        [config["user_config_category"], str(user["user_id"])]
                    ),
                    " ".join([user["tags"], email_inform_tag]),
                )
            return False, 0, 0
        if email_inform_tag in user["tags"]:
            # This user has fixed the above issue, so remove the tag
            connection.set_tags(
                config["config_wiki"],
                ":".join(
                    [config["user_config_category"], str(user["user_id"])]
                ),
                user["tags"].replace(email_inform_tag, ""),
            )
        logger.debug(
            "Sending notification %s",
            {"user": user["username"], "via": "email", "channel": channel},
        )
        emailer.send(address, subject, body)

    # Immediately after sending the notification, record the user's
    # last notification time
    # Minimising the number of computations between these two
    # processes is essential
    database.store_user_last_notified(user["user_id"], last_notified_timestamp)
    logger.debug(
        "Recorded notification for user %s",
        {
            "username": user["username"],
            "recorded_timestamp": last_notified_timestamp,
            "channel": channel,
        },
    )

    # If the delivery was successful, remove any error tags
    if user["tags"] != "":
        connection.set_tags(
            config["config_wiki"],
            ":".join([config["user_config_category"], str(user["user_id"])]),
            "",
        )

    return True, post_count, count_threads(posts)


def count_threads(posts: NewPostsInfo) -> int:
    """Counts the number of unique threads in a list of posts."""

    def count_threads_in_posts(posts: Iterable[PostInfo]) -> int:
        return len(set(post["thread_id"] for post in posts))

    return count_threads_in_posts(
        posts["post_replies"],
    ) + count_threads_in_posts(posts["thread_posts"])<|MERGE_RESOLUTION|>--- conflicted
+++ resolved
@@ -137,18 +137,18 @@
         dry_run=dry_run,
     )
 
-<<<<<<< HEAD
-    logger.info("Uploading log dumps...")
-    upload_log_dump_to_s3(config, database)
-
-    # Perform time-insensitive maintenance
-=======
+    # Notifications have been sent, so perform time-insensitive maintenance
+
+    if dry_run:
+        logger.info("Dry run: skipping uploading log dump")
+    else:
+        logger.info("Uploading log dumps...")
+        upload_log_dump_to_s3(config, database)
+
     if dry_run:
         logger.info("Dry run: skipping cleanup")
         return
 
-    # Notifications have been sent, so perform time-insensitive maintenance
->>>>>>> e68be114
     logger.info("Cleaning up...")
 
     for frequency in ["weekly", "monthly"]:
@@ -308,19 +308,17 @@
     digester: Digester,
     emailer: Emailer,
     addresses: EmailAddresses,
-<<<<<<< HEAD
+    dry_run=False,
 ) -> Tuple[bool, int, int]:
-=======
-    dry_run=False,
-) -> int:
->>>>>>> e68be114
     """Compiles and sends a notification for a single user.
 
-    Returns a tuple containing the following: a boolean indicating whether
-    the notification was successful, the number of posts notified about,
-    and the number of threads notified about. The latter values will be 0
-    in the case that the notification was not successful, even if there
-    were posts to notify about (e.g. if the user has an invalid config).
+    Returns a tuple containing the following:
+        1. a boolean indicating whether the notification was successful
+        2. the number of posts notified about
+        3. the number of threads notified about.
+    The latter values will be 0 in the case that the notification was not
+    successful, even if there were posts to notify about (e.g. if the user has
+    an invalid config).
 
     :param addresses: A dict of email addresses to use for sending emails
     to. Should be set to an empty dict initially; if this is the case, this
@@ -388,7 +386,7 @@
             {"for_user": user["username"]},
         )
         # Still return true to indicate that the user would have been notified
-        return True
+        return True, post_count, count_threads(posts)
 
     # Send the digests via PM to PM-subscribed users
     pm_inform_tag = "restricted-inbox"
