--- conflicted
+++ resolved
@@ -1,10 +1,6 @@
 import logging
 from smtplib import SMTPAuthenticationError
-<<<<<<< HEAD
-from typing import Iterable, List, Tuple, cast
-=======
-from typing import Iterable, List, Optional, Any, cast
->>>>>>> bb744613
+from typing import Iterable, List, Optional, Any, cast, Tuple
 
 from notifier.config.remote import get_global_config
 from notifier.config.user import get_user_config
@@ -340,13 +336,8 @@
     digester: Digester,
     emailer: Emailer,
     addresses: EmailAddresses,
-<<<<<<< HEAD
-    dry_run=False,
+    dry_run: bool = False,
 ) -> Tuple[bool, int, int]:
-=======
-    dry_run: bool = False,
-) -> int:
->>>>>>> bb744613
     """Compiles and sends a notification for a single user.
 
     Returns a tuple containing the following:
