--- conflicted
+++ resolved
@@ -18,16 +18,12 @@
     logger.info(f"Current time forcibly overridden with {time}")
 
 
-<<<<<<< HEAD
 def timestamp() -> int:
     """Returns the current timestamp."""
     return int(time.time())
 
 
-def delay():
-=======
 def delay() -> None:
->>>>>>> bb744613
     """Pause for a moment."""
     time.sleep(5)
 
