--- conflicted
+++ resolved
@@ -77,16 +77,10 @@
     auth: AuthConfig,
     active_channels: List[str],
     database: BaseDatabaseDriver,
-<<<<<<< HEAD
     limit_wikis: Optional[List[str]] = None,
     force_initial_search_timestamp: Optional[int] = None,
+    dry_run=False,
 ) -> None:
-=======
-    limit_wikis: List[str] = None,
-    force_initial_search_timestamp: int = None,
-    dry_run=False,
-):
->>>>>>> c288afee
     """Main task executor. Should be called as often as the most frequent
     notification digest.
 
@@ -170,14 +164,9 @@
     auth: AuthConfig,
     database: BaseDatabaseDriver,
     connection: Connection,
-<<<<<<< HEAD
     force_initial_search_timestamp: Optional[int] = None,
+    dry_run=False,
 ) -> None:
-=======
-    force_initial_search_timestamp: int = None,
-    dry_run=False,
-):
->>>>>>> c288afee
     """Prepare and send notifications to all activated channels."""
     digester = Digester(config["path"]["lang"])
     emailer = Emailer(
@@ -202,23 +191,14 @@
     channel: str,
     *,
     current_timestamp: int,
-<<<<<<< HEAD
     force_initial_search_timestamp: Optional[int] = None,
-    *,
-=======
-    force_initial_search_timestamp: int = None,
->>>>>>> c288afee
     config: LocalConfig,
     database: BaseDatabaseDriver,
     connection: Connection,
     digester: Digester,
     emailer: Emailer,
-<<<<<<< HEAD
+    dry_run=False,
 ) -> None:
-=======
-    dry_run=False,
-):
->>>>>>> c288afee
     """Compiles and sends notifications for all users in a given channel."""
     logger.info("Activating channel %s", {"channel": channel})
     # Get config sans subscriptions for users who would be notified
@@ -295,12 +275,7 @@
     *,
     channel: str,
     current_timestamp: int,
-<<<<<<< HEAD
     force_initial_search_timestamp: Optional[int] = None,
-    *,
-=======
-    force_initial_search_timestamp: int = None,
->>>>>>> c288afee
     config: LocalConfig,
     database: BaseDatabaseDriver,
     connection: Connection,
